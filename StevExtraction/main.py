--- conflicted
+++ resolved
@@ -1,244 +1,3 @@
-<<<<<<< HEAD
-from jtpp import Jr_Tpp
-from jtpp import version
-from ruamel.yaml import YAML
-import traceback
-
-
-print('jtpp_{}'.format(version))
-print('main_v1.02')
-
-
-# t++标红标蓝行需要找对应code
-# code对应地址
-# "Plugin Command": "356","Control Variables": "122","Script": "655",
-redcode = ['356', '655', '122']
-# "Comment": "108","Comment More": "408",
-bluecode = ['108', '408']
-bluedir = [r'System.json\switches', r'System.json\variables']
-# "Show Choices": "102","Show Text Attributes": "101","Show Text": "401","Show Scrolling Text": "405",
-# "Show Scrolling Text Attributes": "105","Change Actor Name": "320","Change Actor Nickname": "324",
-# "Choice": "402"应该和102一起来
-textcode = ['-1', '401', '101', '102','105','405','320',"324"]  # 需要被翻译的大概只有这些，-1是没有code的
-# "Label": "118","Jump to Label": "119","Conditional Branch": "111","Show Picture": "231",
-emptycode = ['357', '657', '111', '118', '119'] # t++没有提取的，应该不止
-RPG_CODE={
-  "Empty": "0",
-  "Show Text Attributes": "101",
-  "Show Choices": "102",
-  "Input Number": "103",
-  "Select Key Item": "104",
-  "Show Scrolling Text Attributes": "105",
-  "Comment": "108",
-  "Conditional Branch": "111",
-  "Loop": "112",
-  "Break Loop": "113",
-  "Exit Event Processing": "115",
-  "Call Common Event": "117",
-  "Label": "118",
-  "Jump to Label": "119",
-  "Control Switches": "121",
-  "Control Variables": "122",
-  "Control Self Switch": "123",
-  "Control Timer": "124",
-  "Change Gold": "125",
-  "Change Items": "126",
-  "Change Weapons": "127",
-  "Change Armor": "128",
-  "Change Party Member": "129",
-  "Change Battle BGM": "132",
-  "Change Battle End ME": "133",
-  "Change Save Access": "134",
-  "Change Menu Access": "135",
-  "Change Encounter": "136",
-  "Change Formation Access": "137",
-  "Change Window Color": "138",
-  "Transfer Player": "201",
-  "Set Vehicle Location": "202",
-  "Set Event Location": "203",
-  "Scroll Map": "204",
-  "Set Move Route": "205",
-  "Get on/off Vehicle": "206",
-  "Change Transparency": "211",
-  "Show Animation": "212",
-  "Shot Balloon Icon": "213",
-  "Erase Event": "214",
-  "Change Player Followers": "216",
-  "Gather Followers": "217",
-  "Fadeout Screen": "221",
-  "Fadein Screen": "222",
-  "Tint Screen": "223",
-  "Flash Screen": "224",
-  "Shake Screen": "225",
-  "Wait": "230",
-  "Show Picture": "231",
-  "Move Picture": "232",
-  "Rotate Picture": "233",
-  "Tint Picture": "234",
-  "Erase Picture": "235",
-  "Set Weather Effects": "236",
-  "Play BGM": "241",
-  "Fadeout BGM": "242",
-  "Save BGM": "243",
-  "Replay BGM": "244",
-  "Play BGS": "245",
-  "Fadeout BGS": "246",
-  "Play ME": "249",
-  "Play SE": "250",
-  "Stop SE": "251",
-  "Play Movie": "261",
-  "Change Map Display": "281",
-  "Change Tileset": "282",
-  "Change Battle Back": "283",
-  "Change Parallax Back": "284",
-  "Get Location Info": "285",
-  "Battle Processing": "301",
-  "Shop Processing": "302",
-  "Name Input Processing": "303",
-  "Change HP": "311",
-  "Change MP": "312",
-  "Change State": "313",
-  "Recover All": "314",
-  "Change EXP": "315",
-  "Change Level": "316",
-  "Change Parameters": "317",
-  "Change Skills": "318",
-  "Change Equipment": "319",
-  "Change Actor Name": "320",
-  "Change Actor Class": "321",
-  "Change Actor Graphic": "322",
-  "Change Vehicle Graphic": "323",
-  "Change Actor Nickname": "324",
-  "Change Actor Profile": "325",
-  "Change Enemy HP": "331",
-  "Change Enemy MP": "332",
-  "Change Enemy State": "333",
-  "Enemy Recover All": "334",
-  "Enemy Appear": "335",
-  "Enemy Transform": "336",
-  "Show Battle Animation": "337",
-  "Force Action": "339",
-  "Abort Battle": "340",
-  "Open Menu Screen": "351",
-  "Open Save Screen": "352",
-  "Game Over": "353",
-  "Return to Title Screen": "354",
-  "Script Header": "355",
-  "Plugin Command": "356",
-  "Show Text": "401",
-  "Choice": "402",
-  "Choice Cancel": "403",
-  "Choices End": "404",
-  "Show Scrolling Text": "405",
-  "Comment More": "408",
-  "Else": "411",
-  "Branch End": "412",
-  "Repeat Above": "413",
-  "If Win": "601",
-  "If Escape": "602",
-  "If Lose": "603",
-  "Battle Processing End": "604",
-  "Shop Item": "605",
-  "Script": "655"
-}
-
-def readconfig():
-    try:
-        yaml = YAML(typ='safe')
-        with open('config.yaml', 'r', encoding='utf8') as f:
-            config = yaml.load(f)
-        # 确保config中数据齐全
-        game_path=config['game_path']
-        save_path=config['save_path']
-        translation_path=config['translation_path']
-        mark=config['mark']
-        NameWithout=config['NameWithout']
-        ReadCode=config['ReadCode']
-        BlackDir=config['BlackDir']
-        BlackCode=config['BlackCode']
-        BlackFiles=config['BlackFiles']
-        codewithnames=config['codewithnames']
-        output_path=config['output_path']
-        line_length=config['line_length']
-        data_path=config['data_path']
-        sumcode=config['sumcode']
-        note_percent=config['note_percent']
-        ja=config['ja']
-    except Exception as e:
-        print(e)
-        input('没有找到格式正确的config.yaml文件，请确保其存在于与exe同级文件夹内')
-    return config
-
-config=readconfig()
-startpage='1.一键读取游戏数据并保存\n' \
-          '2.加载翻译工程\n' \
-          '3.游戏版本更新\n'
-key=['1','2','3']
-try:
-    while 1:
-        res=0
-        while res not in key:
-            res = input(startpage)
-        if res=='1':
-            pj=Jr_Tpp(config)
-            pj.FromGame(config['game_path'],config['save_path'],config['data_path'])
-            input('已成功读取游戏数据，提取到的名字保存在Name.json中\n'
-                  '请在翻译完名字以后，将其导入到ainiee的提示词典中\n'
-                  '然后翻译{}\\data中的xlsx文件\n'.format(config['save_path']))
-        elif res=='3':
-            pj = Jr_Tpp(config)
-            pj.Update(config['game_path'],config['translation_path'],config['save_path'],config['data_path'])
-        else:
-            pj = Jr_Tpp(config,config['save_path'])
-        mainpage = '1.一键注入翻译\n' \
-                   '2.保存翻译工程\n' \
-                   '3.加载翻译工程\n' \
-                   '4.导出翻译xlsx文件\n' \
-                   '5.重新加载配置文件\n'
-        while 1:
-            res=0
-            while res not in ['1','2','3','4','5']:
-                res = input(mainpage)
-            if res=='1':
-                pj.ToGame(config['game_path'],config['translation_path'],config['output_path'],config['mark'])
-            elif res=='2':
-                pj.Save(config['save_path'])
-            elif res=='3':
-                pj = Jr_Tpp(config,config['save_path'])
-            elif res=='4':
-                pj.Output(config['save_path'])
-            elif res=='5':
-                config=readconfig()
-                pj.ApplyConfig(config)
-                print('已重新加载配置文件')
-except Exception as e:
-    print(traceback.format_exc())
-    print(e)
-    input('发生错误，请上报bug')
-# 读
-# test=Jr_Tpp(config)
-#
-# test.ReadGame(config['game_path'])
-# test.Display(namelist=['Map122.json'])
-# print('\n{}'.format(test.ProgramData['Map122.json'].loc['虚ろな目をした女性','地址']))
-# test.GetName()
-# test.InputFromJson(path=r'res/TrsData.json')
-# test.Save('data')
-# 写
-# test=Jr_Tpp_LOAD('data')
-# translation_path=r'jt++\ainiee'
-# test.InputFromeXlsx(translation_path)
-# test.Save('data')
-# test.OutputBySearch('自身命中',1)
-# outputpath='D:\ggsddu\old\QFT\system\mytrs\jt++\output'
-# test.ToGmae(config['GameDir'],translation_path,outputpath,config['mark'])
-# test.Save('data')
-# test.DNoteB()
-# test.Save('data')
-# # test.DisplayBySearch('name',2,BigSmall=True)
-# print(test.GetFileNames())
-# test.Display(namelist=['Actors.json'])
-=======
 import os
 import traceback
 import logging
@@ -445,5 +204,4 @@
 
 if __name__ == "__main__":
     app = MainApp()
-    app.run()
->>>>>>> fd2cf6c9
+    app.run()