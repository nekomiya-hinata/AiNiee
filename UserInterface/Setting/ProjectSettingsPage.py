from PyQt5.QtCore import QEvent
from PyQt5.QtWidgets import QFrame, QLabel, QLayout, QStackedWidget
from PyQt5.QtWidgets import QFileDialog
from PyQt5.QtWidgets import QVBoxLayout
from qfluentwidgets import FluentIcon, SegmentedWidget

from Base.Base import Base
from Widget.ComboBoxCard import ComboBoxCard
from Widget.LineEditCard import LineEditCard
from Widget.PushButtonCard import PushButtonCard
from Widget.SwitchButtonCard import SwitchButtonCard
from Widget.FolderDropCard import FolderDropCard

class ProjectSettingsPage(QFrame, Base):

    def __init__(self, text: str, window, support_project_types: set[str]) -> None:
        super().__init__(window)
        self.setObjectName(text.replace(" ", "-"))


        self.pivot = SegmentedWidget(self)  # 创建一个 SegmentedWidget 实例，分段式导航栏
        self.stackedWidget = QStackedWidget(self)  # 创建一个 QStackedWidget 实例，堆叠式窗口
        self.vBoxLayout = QVBoxLayout(self)  # 创建一个垂直布局管理器

        self.A_settings = ProjectSettingsPage_A('A_settings', window)  # 创建实例，指向界面
        self.B_settings = ProjectSettingsPage_B('B_settings', window, support_project_types)  # 创建实例，指向界面

        # 添加子界面到分段式导航栏
        self.addSubInterface(self.A_settings, 'A_settings', '快速设置')
        self.addSubInterface(self.B_settings, 'B_settings', '详细设置')

        # 将分段式导航栏和堆叠式窗口添加到垂直布局中
        self.vBoxLayout.addWidget(self.pivot)
        self.vBoxLayout.addWidget(self.stackedWidget)
        self.vBoxLayout.setContentsMargins(5, 5, 5, 0)  # 分别设置左、上、右、下的边距

        # 连接堆叠式窗口的 currentChanged 信号到槽函数 onCurrentIndexChanged
        self.stackedWidget.currentChanged.connect(self.onCurrentIndexChanged)
        self.stackedWidget.setCurrentWidget(self.A_settings)  # 设置默认显示的子界面为xxx界面
        self.pivot.setCurrentItem(self.A_settings.objectName())  # 设置分段式导航栏的当前项为xxx界面

    def addSubInterface(self, widget: QLabel, objectName, text):
        """
        添加子界面到堆叠式窗口和分段式导航栏
        """
        widget.setObjectName(objectName)
        #widget.setAlignment(Qt.AlignCenter) # 设置 widget 对象的文本（如果是文本控件）在控件中的水平对齐方式
        self.stackedWidget.addWidget(widget)
        self.pivot.addItem(
            routeKey=objectName,
            text=text,
            onClick=lambda: self.stackedWidget.setCurrentWidget(widget),
        )

    def onCurrentIndexChanged(self, index):
        """
        槽函数：堆叠式窗口的 currentChanged 信号的槽函数
        """
        widget = self.stackedWidget.widget(index)
        self.pivot.setCurrentItem(widget.objectName())


# 快速设置
class ProjectSettingsPage_A(QFrame, Base):

    def __init__(self, text: str, window) -> None:
        super().__init__(window)
        self.setObjectName(text.replace(" ", "-"))

        # 默认配置
        self.default = {
            "target_platform": "deepseek",
<<<<<<< HEAD
            "translation_project": "Txt",
            "source_language": "auto",
            "target_language": "chinese_simplified",
=======
>>>>>>> 0835787d
            "label_input_path": "./input",
        }

        # 载入并保存默认配置
        config = self.save_config(self.load_config_from_default())

        # 设置主容器
        self.container = QVBoxLayout(self)
        self.container.setSpacing(8)
        self.container.setContentsMargins(24, 24, 24, 24) # 左、上、右、下

        # 添加控件
        self.add_widget_folder_drop(self.container, config)
        self.add_widget_api(self.container, config)

        # 填充
        self.container.addStretch(1)

    # 页面每次展示时触发
    def showEvent(self, event: QEvent) -> None:
        super().showEvent(event)
        self.show_event(self, event) if hasattr(self, "show_event") else None

    # 获取接口列表
    def get_items(self, config) -> list:
        return [v.get("name") for k, v in config.get("platforms").items()]

    # 通过接口名字获取标签
    def find_tag_by_name(self, config, name: str) -> str:
        results = [v.get("tag") for k, v in config.get("platforms").items() if v.get("name") == name]

        if len(results) > 0:
            return results[0]
        else:
            return ""

    # 通过接口标签获取名字
    def find_name_by_tag(self, config, tag: str) -> str:
        results = [v.get("name") for k, v in config.get("platforms").items() if v.get("tag") == tag]

        if len(results) > 0:
            return results[0]
        else:
            return ""


    # 输入文件夹
    def add_widget_folder_drop(self, parent: QLayout, config: dict) -> None:

        def widget_callback(widget: FolderDropCard, path: str) -> None:
            # path 参数直接由信号提供
            if not path: # 检查路径是否有效
                print("无效的路径或回调触发时路径为空")
                # 重置路径
                widget.reset() 
                return

            #print(f"路径拖放回调触发: {path}") # 调试信息

            # 更新并保存配置
            current_config = self.load_config()
            current_config["label_input_path"] = path.strip()
            self.save_config(current_config)
            #print(f"配置已更新: test_path = {path.strip()}")

        # 获取配置文件中的初始路径
        initial_path = config.get("label_input_path", "") # 使用空字符串作为默认值

        drop_card = FolderDropCard(
            title=self.tra("将输入文件夹拖拽到此处"),
            prompt_text=self.tra("输入文件夹路径"),
            initial_path=initial_path if initial_path else None, # 如果为空则不设置初始路径
            path_dropped_callback=widget_callback,
            parent=self
        )

        parent.addWidget(drop_card)



    # 模型类型
    def add_widget_api(self, parent, config) -> None:

        def update_widget(widget) -> None:
            config = self.load_config()

            widget.set_items(self.get_items(config))
            widget.set_current_index(max(0, widget.find_text(self.find_name_by_tag(config, config.get("target_platform")))))

        def init(widget) -> None:
            # 注册事件，以确保配置文件被修改后，列表项目可以随之更新
            self.show_event = lambda _, event: update_widget(widget)

        def current_text_changed(widget, text: str) -> None:
            config = self.load_config()
            config["target_platform"] = self.find_tag_by_name(config, text)
            self.save_config(config)

        parent.addWidget(
            ComboBoxCard(
                self.tra("接口平台"),
                self.tra("设置当前翻译项目所使用的接口的名称，注意，选择错误将不能进行翻译"),
                [],
                init = init,
                current_text_changed = current_text_changed,
            )
        )


# 详细设置
class ProjectSettingsPage_B(QFrame, Base):

    def __init__(self, text: str, window, support_project_types: set[str]) -> None:
        super().__init__(window)
        self.setObjectName(text.replace(" ", "-"))
        self.support_project_types = support_project_types

        # 默认配置
        self.default = {
            "target_platform": "deepseek",
            "translation_project": "Txt",
            "source_language": "japanese",
            "target_language": "chinese_simplified",
            "label_input_exclude_rule": "",
            "label_output_path": "./output",
            "auto_set_output_path": True
        }

        # 载入并保存默认配置
        config = self.save_config(self.load_config_from_default())

        # 设置主容器
        self.container = QVBoxLayout(self)
        self.container.setSpacing(8)
        self.container.setContentsMargins(24, 24, 24, 24) # 左、上、右、下

        # 添加控件
        self.add_widget_02(self.container, config)
        self.add_widget_03(self.container, config)
        self.add_widget_04(self.container, config)
        self.add_widget_exclude_rule(self.container, config)
        self.add_widget_06(self.container, config)
        self.add_widget_07(self.container, config)

        # 填充
        self.container.addStretch(1)


    # 项目类型
    def add_widget_02(self, parent, config) -> None:
        # 定义项目类型与值的配对列表（显示文本, 存储值）
        project_pairs = [
            (self.tra("Txt小说文件"), "Txt"),
            (self.tra("Epub小说文件"), "Epub"),
            (self.tra("Docx文档文件"), "Docx"),
            (self.tra("Srt字幕文件"), "Srt"),
            (self.tra("Vtt字幕文件"), "Vtt"),
            (self.tra("Lrc音声文件"), "Lrc"),
            (self.tra("Md文档文件"), "Md"),
            (self.tra("T++导出文件"), "Tpp"),
            (self.tra("Trans工程文件"), "Trans"),
            (self.tra("Mtool导出文件"), "Mtool"),
            (self.tra("Renpy导出文件"), "Renpy"),
            (self.tra("VNText导出文件"), "Vnt"),
            (self.tra("Ainiee缓存文件"), "Ainiee_cache"),
            (self.tra("ParaTranz导出文件"), "Paratranz"),
            (self.tra('Pdf文档文件 (需要Microsoft Office)'), "OfficeConversionPdf"),
            (self.tra('Doc文档文件 (需要Microsoft Office)'), "OfficeConversionDoc"),
            (self.tra("自动识别文件类型"), "AutoType")

        ]

        # 生成翻译后的配对列表
        translated_pairs = [(self.tra(display), value) for display, value in project_pairs if value in self.support_project_types]

        def init(widget) -> None:
            """初始化时根据存储的值设置当前选项"""
            current_config = self.load_config()
            current_value = current_config.get("translation_project", "AutoType")
            
            # 旧配置兼容层转换(后续版本再删除)
            if current_value == "Txt小说文件":
                current_value = "Txt"
                current_config["translation_project"] = current_value
                self.save_config(current_config)
            elif current_value == "Srt字幕文件":
                current_value = "Srt"
                current_config["translation_project"] = current_value
                self.save_config(current_config)
            elif current_value == "Vtt字幕文件":
                current_value = "Vtt"
                current_config["translation_project"] = current_value
                self.save_config(current_config)
            elif current_value == "Lrc音声文件":
                current_value = "Lrc"
                current_config["translation_project"] = current_value
                self.save_config(current_config)
            elif current_value == "Epub小说文件":
                current_value = "Epub"
                current_config["translation_project"] = current_value
                self.save_config(current_config)
            elif current_value == "Docx文档文件":
                current_value = "Docx"
                current_config["translation_project"] = current_value
                self.save_config(current_config)
            elif current_value == "Mtool导出文件":
                current_value = "Mtool"
                current_config["translation_project"] = current_value
                self.save_config(current_config)
            elif current_value == "T++导出文件":
                current_value = "Tpp"
                current_config["translation_project"] = current_value
                self.save_config(current_config)
            elif current_value == "VNText导出文件":
                current_value = "Vnt"
                current_config["translation_project"] = current_value
                self.save_config(current_config)
            elif current_value == "ParaTranz导出文件":
                current_value = "Paratranz"
                current_config["translation_project"] = current_value
                self.save_config(current_config)
                
            # 通过值查找对应的索引
            index = next(
                (i for i, (_, value) in enumerate(translated_pairs) if value == current_value),
                0  # 默认选择第一个选项
            )
            widget.set_current_index(max(0, index))

        def current_text_changed(widget, text: str) -> None:
            """选项变化时存储对应的值"""
            # 通过显示文本查找对应的值
            value = next(
                (value for display, value in translated_pairs if display == text),
                "AutoType"  # 默认值
            )
            
            config = self.load_config()
            config["translation_project"] = value
            self.save_config(config)

        # 创建选项列表（使用翻译后的显示文本）
        options = [display for display, value in translated_pairs]

        parent.addWidget(
            ComboBoxCard(
                self.tra("项目类型"),
                self.tra("设置当前翻译项目所使用的原始文本的格式，注意，选择错误将不能进行翻译"),
                options,
                init=init,
                current_text_changed=current_text_changed
            )
        )

    # 原文语言
    def add_widget_03(self, parent, config) -> None:
        # 定义语言与值的配对列表（显示文本, 存储值）
        source_language_pairs = [
            (self.tra("自动检测"), "auto"),
            (self.tra("日语"), "japanese"),
            (self.tra("英语"), "english"),
            (self.tra("韩语"), "korean"),
            (self.tra("俄语"), "russian"),
            (self.tra("德语"), "german"),
            (self.tra("法语"), "french"),
            (self.tra("简中"), "chinese_simplified"),
            (self.tra("繁中"), "chinese_traditional"),
            (self.tra("西班牙语"), "spanish"),
        ]

        # 生成翻译后的配对列表
        translated_pairs = [(self.tra(display), value) for display, value in source_language_pairs]

        def init(widget) -> None:
            """初始化时根据存储的值设置当前选项"""
            current_config = self.load_config()
            current_value = current_config.get("source_language", "auto")
            

            # 旧配置兼容层转换(后续版本再删除)
            if current_value == "日语":
                current_value = "japanese"
                current_config["source_language"] = current_value
                self.save_config(current_config)
            elif current_value == "英语":
                current_value = "english"
                current_config["source_language"] = current_value
                self.save_config(current_config)
            elif current_value == "韩语":
                current_value = "korean"
                current_config["source_language"] = current_value
                self.save_config(current_config)
            elif current_value == "俄语":
                current_value = "russian"
                current_config["source_language"] = current_value
                self.save_config(current_config)
            elif current_value == "德语":
                current_value = "german"
                current_config["source_language"] = current_value
                self.save_config(current_config)
            elif current_value == "法语":
                current_value = "french"
                current_config["source_language"] = current_value
                self.save_config(current_config)
            elif current_value == "简中":
                current_value = "chinese_simplified"
                current_config["source_language"] = current_value
                self.save_config(current_config)
            elif current_value == "繁中":
                current_value = "chinese_traditional"
                current_config["source_language"] = current_value
                self.save_config(current_config)
            elif current_value == "西班牙语":
                current_value = "spanish"
                current_config["source_language"] = current_value
                self.save_config(current_config)


            # 通过值查找对应的索引
            index = next(
                (i for i, (_, value) in enumerate(translated_pairs) if value == current_value),
                0  # 默认选择第一个选项
            )
            widget.set_current_index(max(0, index))

        def current_text_changed(widget, text: str) -> None:
            """选项变化时存储对应的值"""
            # 通过显示文本查找对应的值
            value = next(
                (value for display, value in translated_pairs if display == text),
                "auto"  # 默认值
            )
            
            config = self.load_config()
            config["source_language"] = value
            self.save_config(config)

        # 创建选项列表（使用翻译后的显示文本）
        options = [display for display, _ in translated_pairs]

        parent.addWidget(
            ComboBoxCard(
                self.tra("原文语言"),
                self.tra("设置当前翻译项目所使用的原始文本的语言，注意，选择错误将不能进行翻译"),
                options,
                init=init,
                current_text_changed=current_text_changed
            )
        )

    # 译文语言
    def add_widget_04(self, parent, config) -> None:
        # 定义语言与值的配对列表（显示文本, 存储值）
        target_language_pairs = [
            (self.tra("简中"), "chinese_simplified"),
            (self.tra("繁中"), "chinese_traditional"),
            (self.tra("英语"), "english"),
            (self.tra("日语"), "japanese"),
            (self.tra("韩语"), "korean"),
            (self.tra("俄语"), "russian"),
            (self.tra("德语"), "german"),
            (self.tra("法语"), "french"),
            (self.tra("西班牙语"), "spanish"),
        ]

        # 生成翻译后的配对列表
        translated_pairs = [(self.tra(display), value) for display, value in target_language_pairs]

        def init(widget) -> None:
            """初始化时根据存储的值设置当前选项"""
            current_config = self.load_config()
            current_value = current_config.get("target_language", "chinese_simplified")
            
            # 旧配置兼容层转换(后续版本再删除)
            if current_value == "日语":
                current_value = "japanese"
                current_config["target_language"] = current_value
                self.save_config(current_config)
            elif current_value == "英语":
                current_value = "english"
                current_config["target_language"] = current_value
                self.save_config(current_config)
            elif current_value == "韩语":
                current_value = "korean"
                current_config["target_language"] = current_value
                self.save_config(current_config)
            elif current_value == "俄语":
                current_value = "russian"
                current_config["target_language"] = current_value
                self.save_config(current_config)
            elif current_value == "德语":
                current_value = "german"
                current_config["target_language"] = current_value
                self.save_config(current_config)
            elif current_value == "法语":
                current_value = "french"
                current_config["target_language"] = current_value
                self.save_config(current_config)
            elif current_value == "简中":
                current_value = "chinese_simplified"
                current_config["target_language"] = current_value
                self.save_config(current_config)
            elif current_value == "繁中":
                current_value = "chinese_traditional"
                current_config["target_language"] = current_value
                self.save_config(current_config)
            elif current_value == "西班牙语":
                current_value = "spanish"
                current_config["target_language"] = current_value
                self.save_config(current_config)


            # 通过值查找对应的索引
            index = next(
                (i for i, (_, value) in enumerate(translated_pairs) if value == current_value),
                0  # 默认选择第一个选项
            )
            widget.set_current_index(max(0, index))

        def current_text_changed(widget, text: str) -> None:
            """选项变化时存储对应的值"""
            # 通过显示文本查找对应的值
            value = next(
                (value for display, value in translated_pairs if display == text),
                "chinese_simplified"  # 默认值
            )
            
            config = self.load_config()
            config["target_language"] = value
            self.save_config(config)

        # 创建选项列表（使用翻译后的显示文本）
        options = [display for display, _ in translated_pairs]

        parent.addWidget(
            ComboBoxCard(
                self.tra("译文语言"),
                self.tra("设置当前翻译项目所期望的译文文本的语言，注意，选择错误将不能进行翻译"),
                options,
                init=init,
                current_text_changed=current_text_changed
            )
        )

    # 输入的文件/目录排除规则
    def add_widget_exclude_rule(self, parent, config) -> None:

        def init(widget) -> None:
            widget.set_text(config.get("label_input_exclude_rule"))
            widget.set_fixed_width(256)
            widget.set_placeholder_text(self.tra("*.log,aaa/*"))

        def text_changed(widget, text: str) -> None:
            config = self.load_config()
            config["label_input_exclude_rule"] = text.strip()
            self.save_config(config)

        parent.addWidget(
            LineEditCard(
                self.tra("输入文件/目录排除规则"),
                self.tra("*.log 表示排除所有结尾为 .log 的文件，aaa/* 表示排除输入文件夹下整个 aaa 目录，多个规则用英文逗号分隔"),
                init=init,
                text_changed=text_changed,
            )
        )

    # 输出文件夹
    def add_widget_06(self, parent, config) -> None:
        def widget_init(widget):
            info_cont = self.tra("当前输出文件夹为") + f" {config.get("label_output_path")}"
            widget.set_description(info_cont)
            widget.set_text(self.tra("选择文件夹"))
            widget.set_icon(FluentIcon.FOLDER_ADD)

        def widget_callback(widget) -> None:
            # 选择文件夹
            path = QFileDialog.getExistingDirectory(None, "选择文件夹", "")
            if path == None or path == "":
                return

            # 更新UI
            info_cont = self.tra("当前输出文件夹为") + f" {path.strip()}"
            widget.set_description(info_cont)

            # 更新并保存配置
            config = self.load_config()
            config["label_output_path"] = path.strip()
            self.save_config(config)

        parent.addWidget(
            PushButtonCard(
                self.tra("输出文件夹(不能与输入文件夹相同)"),
                "",
                widget_init,
                widget_callback,
            )
        )

    # 自动设置输出文件夹开关
    def add_widget_07(self, parent, config) -> None:
        def widget_init(widget) -> None:
            widget.set_checked(config.get("auto_set_output_path"))

        def widget_callback(widget, checked: bool) -> None:
            config = self.load_config()
            config["auto_set_output_path"] = checked
            self.save_config(config)

        parent.addWidget(
            SwitchButtonCard(
                self.tra("自动设置输出文件夹"),
                self.tra("启用此功能后，设置为输入文件夹的平级目录，比如输入文件夹为D:/Test/Input，输出文件夹将设置为D:/Test/AiNieeOutput"),
                widget_init,
                widget_callback,
            )
        )<|MERGE_RESOLUTION|>--- conflicted
+++ resolved
@@ -70,12 +70,6 @@
         # 默认配置
         self.default = {
             "target_platform": "deepseek",
-<<<<<<< HEAD
-            "translation_project": "Txt",
-            "source_language": "auto",
-            "target_language": "chinese_simplified",
-=======
->>>>>>> 0835787d
             "label_input_path": "./input",
         }
 
@@ -334,7 +328,6 @@
     def add_widget_03(self, parent, config) -> None:
         # 定义语言与值的配对列表（显示文本, 存储值）
         source_language_pairs = [
-            (self.tra("自动检测"), "auto"),
             (self.tra("日语"), "japanese"),
             (self.tra("英语"), "english"),
             (self.tra("韩语"), "korean"),
@@ -352,7 +345,7 @@
         def init(widget) -> None:
             """初始化时根据存储的值设置当前选项"""
             current_config = self.load_config()
-            current_value = current_config.get("source_language", "auto")
+            current_value = current_config.get("source_language", "japanese")
             
 
             # 旧配置兼容层转换(后续版本再删除)
@@ -406,7 +399,7 @@
             # 通过显示文本查找对应的值
             value = next(
                 (value for display, value in translated_pairs if display == text),
-                "auto"  # 默认值
+                "japanese"  # 默认值
             )
             
             config = self.load_config()
