--- conflicted
+++ resolved
@@ -63,15 +63,9 @@
         path = os.path.join(self.save_to_file_require_path, "cache", "AinieeCacheData.json")
         with self.file_lock:
             os.makedirs(os.path.dirname(path), exist_ok=True)
-<<<<<<< HEAD
             content_bytes = msgspec.json.encode(self.project)
             with open(path, "wb") as writer:
                 writer.write(content_bytes)
-=======
-            # 写入缓存文件
-            with open(path, "w", encoding="utf-8") as writer:
-                writer.write(json.dumps(self.project.to_dict(), ensure_ascii=False))
->>>>>>> 5e3260c1
 
             # 写入项目整体翻译状态文件
             total_line = self.project.stats_data.total_line # 获取需翻译总行数
