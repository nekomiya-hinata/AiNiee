import copy
import os
import re
import time
import itertools

import rapidjson as json
from rich import box
from rich.table import Table
from typing import List, Tuple

from Base.Base import Base
from Base.PluginManager import PluginManager
from ModuleFolders.Cache.CacheItem import CacheItem
from ModuleFolders.Translator.TranslatorConfig import TranslatorConfig
from ModuleFolders.Translator.TranslatorRequester import TranslatorRequester
from ModuleFolders.PromptBuilder.PromptBuilder import PromptBuilder
from ModuleFolders.PromptBuilder.PromptBuilderEnum import PromptBuilderEnum
from ModuleFolders.PromptBuilder.PromptBuilderThink import PromptBuilderThink
from ModuleFolders.PromptBuilder.PromptBuilderLocal import PromptBuilderLocal
from ModuleFolders.PromptBuilder.PromptBuilderSakura import PromptBuilderSakura
from ModuleFolders.PromptBuilder.PromptBuilderDouble import PromptBuilderDouble
from ModuleFolders.ResponseExtractor.ResponseExtractor import ResponseExtractor
from ModuleFolders.ResponseChecker.ResponseChecker import ResponseChecker
from ModuleFolders.RequestLimiter.RequestLimiter import RequestLimiter
from ModuleFolders.Cache.CacheManager import CacheManager

from ModuleFolders.TextProcessor.TextProcessor import TextProcessor

class TranslatorTask(Base):

    def __init__(self, config: TranslatorConfig, plugin_manager: PluginManager,
                 request_limiter: RequestLimiter, cache_manager: CacheManager) -> None:
        super().__init__()

        self.config = config
        self.plugin_manager = plugin_manager
        self.request_limiter = request_limiter
        self.cache_manager = cache_manager

        # 初始化消息存储
        self.messages = []
        self.messages_a = []
        self.messages_b = []
        self.system_prompt = ""
        self.system_prompt_a = ""
        self.system_prompt_b = ""
        self.regex_dir =  os.path.join(".", "Resource", "Regex", "regex.json")

        # 初始化辅助数据结构
        self.extra_log = []
        # 双请求翻译的文本占位符替换
        self.replace_dict = {}
        # 前后缀处理信息存储
        self.prefix_codes = {}
        self.suffix_codes = {}
        # 占位符顺序存储结构
        self.placeholder_order = {}

        # 读取正则表达式
        self.code_pattern_list = self._prepare_regex_patterns()

    # 读取正则库和禁翻表的正则
    def _prepare_regex_patterns(self) -> List[str]:
        """准备所有需要使用的正则表达式模式"""

        patterns = []

        # 从正则库加载基础正则
        with open(self.regex_dir, 'r', encoding='utf-8') as f:
            data = json.load(f)
            file_patterns =  [item["regex"] for item in data if isinstance(item, dict) and "regex" in item]
        patterns.extend(file_patterns)

        # 合并禁翻表数据
        exclusion_patterns = []
        for item in self.config.exclusion_list_data:
            if regex := item.get("regex"):
                exclusion_patterns.append(regex)
            else:
                # 转义特殊字符并添加为普通匹配
                exclusion_patterns.append(re.escape(item["markers"]))
        patterns.extend(exclusion_patterns)

        return patterns


    # 设置缓存数据
    def set_items(self, items: list[CacheItem]) -> None:
        self.items = items

    # 设置上文数据
    def set_previous_items(self, previous_items: list[CacheItem]) -> None:
        self.previous_items = previous_items

    # 消息构建预处理
    def prepare(self, target_platform: str, prompt_preset: int) -> None:

        # 生成上文文本列表
        self.previous_text_list = [v.get_source_text() for v in self.previous_items]

        # 生成原文文本字典
        self.source_text_dict = {str(i): v.get_source_text() for i, v in enumerate(self.items)}

        # 生成文本行数信息
        self.row_count = len(self.source_text_dict)

        # 触发插件事件 - 文本正规化
        self.plugin_manager.broadcast_event("normalize_text", self.config, self.source_text_dict)

        # 各种替换步骤，译前替换，提取首尾与占位中间代码
        self.source_text_dict, self.prefix_codes, self.suffix_codes,self.placeholder_order = TextProcessor.replace_all(self, self.config, self.source_text_dict,self.code_pattern_list)

        # 生成请求指令
        if self.config.double_request_switch_settings == True:
            self.messages_a, self.system_prompt_a = self.generate_prompt_DRA()
            self.messages_b, self.system_prompt_b = self.generate_prompt_DRB()

        elif target_platform == "sakura":
            self.messages, self.system_prompt, self.extra_log = self.generate_prompt_sakura(
                self.source_text_dict,
                self.previous_text_list,
            )
        elif target_platform == "LocalLLM":
            self.messages, self.system_prompt, self.extra_log = self.generate_prompt_LocalLLM(
                self.source_text_dict,
                self.previous_text_list,
            )
        elif prompt_preset in (PromptBuilderEnum.THINK,):
            self.messages, self.system_prompt, self.extra_log = self.generate_prompt_think(
                self.source_text_dict,
                self.previous_text_list
            )
        elif prompt_preset in (PromptBuilderEnum.COMMON, PromptBuilderEnum.COT, PromptBuilderEnum.CUSTOM):
            self.messages, self.system_prompt, self.extra_log = self.generate_prompt(
                self.source_text_dict,
                self.previous_text_list
            )

        # 预估 Token 消费,暂时版本，双请求无法正确计算tpm与tokens消耗
        self.request_tokens_consume = self.request_limiter.calculate_tokens(
            self.messages,
            self.messages_a,
            self.messages_b,
            self.system_prompt,
            self.system_prompt_a,
            self.system_prompt_b
            )

    # 生成信息结构 - 通用
    def generate_prompt(self, source_text_dict: dict, previous_text_list: list[str]) -> tuple[list[dict], str, list[str]]:
        # 储存指令
        messages = []
        # 储存额外日志
        extra_log = []

        # 基础提示词
        if self.config.prompt_preset == PromptBuilderEnum.CUSTOM:
            system = self.config.system_prompt_content
        else:
            system = PromptBuilder.build_system(self.config)

        # 如果开启自动构建术语表
        if self.config.auto_glossary_toggle == True:
            glossary_criteria = PromptBuilder.build_glossary_extraction_criteria(self.config)
            if glossary_criteria != "":
                system += glossary_criteria
                extra_log.append(glossary_criteria)

        # 如果开启自动构建禁翻表
        if self.config.auto_exclusion_list_toggle == True:
            ntl_criteria = PromptBuilder.build_ntl_extraction_criteria(self.config)
            if ntl_criteria != "":
                system += ntl_criteria
                extra_log.append(ntl_criteria)

        # 如果开启术语表
        if self.config.prompt_dictionary_switch == True:
            glossary = PromptBuilder.build_glossary_prompt(self.config, source_text_dict)
            if glossary != "":
                system += glossary
                extra_log.append(glossary)

        # 如果开启禁翻表
        if self.config.exclusion_list_switch == True:
            ntl = PromptBuilder.build_ntl_prompt(self.config, source_text_dict)
            if ntl != "":
                system += ntl
                extra_log.append(ntl)


        # 如果角色介绍开关打开
        if self.config.characterization_switch == True:
            characterization = PromptBuilder.build_characterization(self.config, source_text_dict)
            if characterization != "":
                system += characterization
                extra_log.append(characterization)

        # 如果启用自定义世界观设定功能
        if self.config.world_building_switch == True:
            world_building = PromptBuilder.build_world_building(self.config)
            if world_building != "":
                system += world_building
                extra_log.append(world_building)

        # 如果启用自定义行文措辞要求功能
        if self.config.writing_style_switch == True:
            writing_style = PromptBuilder.build_writing_style(self.config)
            if writing_style != "":
                system += writing_style
                extra_log.append(writing_style)

        # 如果启用翻译风格示例功能
        if self.config.translation_example_switch == True:
            translation_example = PromptBuilder.build_translation_example(self.config)
            if translation_example != "":
                system += translation_example
                extra_log.append(translation_example)

        # 获取默认示例前置文本
        pre_prompt = PromptBuilder.build_userExamplePrefix(self.config)
        fol_prompt = PromptBuilder.build_modelExamplePrefix(self.config)

        # 获取默认示例，并构建动态few-shot
        original_exmaple, translation_example_content = PromptBuilder.build_translation_sample(self.config, source_text_dict)
        if original_exmaple and translation_example_content:
            messages.append({
                "role": "user",
                "content": f"{pre_prompt}<textarea>\n{original_exmaple}\n</textarea>"
            })
            messages.append({
                "role": "assistant",
                "content": f"{fol_prompt}<textarea>\n{translation_example_content}\n</textarea>"
            })
            extra_log.append(f"原文示例已添加：\n{original_exmaple}")
            extra_log.append(f"译文示例已添加：\n{translation_example_content}")

        # 如果加上文，获取上文内容
        previous = ""
        if self.config.pre_line_counts and previous_text_list:
            previous = PromptBuilder.build_pre_text(self.config, previous_text_list)
            if previous != "":
                extra_log.append(f"###上文\n{"\n".join(previous_text_list)}")

        # 获取提问时的前置文本
        pre_prompt = PromptBuilder.build_userQueryPrefix(self.config)
        # 获取模型预输入回复前文
        fol_prompt = PromptBuilder.build_modelResponsePrefix(self.config)

        # 构建待翻译文本 (添加序号)
        numbered_lines = []
        for index, line in enumerate(source_text_dict.values()):
            # 检查是否为多行文本
            if "\n" in line:
                lines = line.split("\n")
<<<<<<< HEAD
                # 为每行添加前缀
                formatted_lines = [
                    f"v{index + 1}.{len(lines) - i - 1} → {sub_line[:-1] if sub_line.endswith(' ') else sub_line}"
                    for i, sub_line in enumerate(lines)]
                # 创建JSON数组并格式化（缩进为0个空格）
                json_array = json.dumps(formatted_lines, ensure_ascii=False, indent=0)
                numbered_lines.append(f"{index + 1}.{json_array}")
=======
                numbered_text = f""
                for sub_index, sub_line in enumerate(lines):
                    numbered_text += f"""{index + 1}.{sub_index}.({sub_line})\n"""
                numbered_text = numbered_text.rstrip('\n') 
                numbered_lines.append(numbered_text)
>>>>>>> 1b301477
            else:
                # 单行文本直接添加序号
                numbered_lines.append(f"{index + 1}.{line}")

        source_text_str = "\n".join(numbered_lines)
        source_text_str = f"{previous}\n{pre_prompt}<textarea>\n{source_text_str}\n</textarea>"

        #print(source_text_str)

        # 构建用户提问信息
        messages.append(
            {
                "role": "user",
                "content": source_text_str,
            }
        )

        # 构建模型预输入回复信息，deepseek-reasoner 不支持该模型预回复消息
        messages.append({"role": "assistant", "content": fol_prompt})


        return messages, system, extra_log

    # 生成信息结构 - 思考模型
    def generate_prompt_think(self, source_text_dict: dict, previous_text_list: list[str]) -> tuple[list[dict], str, list[str]]:
        # 储存指令
        messages = []
        # 储存额外日志
        extra_log = []

        # 基础提示词
        if self.config.prompt_preset == PromptBuilderEnum.CUSTOM:
            system = self.config.system_prompt_content
        else:
            system = PromptBuilderThink.build_system(self.config)

        # 如果开启自动构建术语表
        if self.config.auto_glossary_toggle == True:
            glossary_criteria = PromptBuilder.build_glossary_extraction_criteria(self.config)
            if glossary_criteria != "":
                system += glossary_criteria
                extra_log.append(glossary_criteria)

        # 如果开启自动构建禁翻表
        if self.config.auto_exclusion_list_toggle == True:
            ntl_criteria = PromptBuilder.build_ntl_extraction_criteria(self.config)
            if ntl_criteria != "":
                system += ntl_criteria
                extra_log.append(ntl_criteria)

        # 如果开启术语表
        if self.config.prompt_dictionary_switch == True:
            result = PromptBuilder.build_glossary_prompt(self.config, source_text_dict)
            if result != "":
                system = system + "\n" + result
                extra_log.append(result)

        # 如果开启禁翻表
        if self.config.exclusion_list_switch == True:
            ntl = PromptBuilder.build_ntl_prompt(self.config, source_text_dict)
            if ntl != "":
                system += ntl
                extra_log.append(ntl)


        # 如果角色介绍开关打开
        if self.config.characterization_switch == True:
            characterization = PromptBuilder.build_characterization(self.config, source_text_dict)
            if characterization:
                system += characterization
                extra_log.append(characterization)

        # 如果启用自定义世界观设定功能
        if self.config.world_building_switch == True:
            world_building = PromptBuilder.build_world_building(self.config)
            if world_building:
                system += world_building
                extra_log.append(world_building)

        # 如果启用自定义行文措辞要求功能
        if self.config.writing_style_switch == True:
            writing_style = PromptBuilder.build_writing_style(self.config)
            if writing_style:
                system += writing_style
                extra_log.append(writing_style)

        # 如果启用翻译风格示例功能
        if self.config.translation_example_switch == True:
            translation_example = PromptBuilder.build_translation_example(self.config)
            if translation_example:
                system += translation_example
                extra_log.append(translation_example)


        # 如果加上文，获取上文内容
        previous = ""
        if self.config.pre_line_counts and previous_text_list:
            previous = PromptBuilder.build_pre_text(self.config, previous_text_list)
            if previous:
                extra_log.append(f"###上文\n{"\n".join(previous_text_list)}")

        # 获取提问时的前置文本
        pre_prompt = PromptBuilder.build_userQueryPrefix(self.config)


        # 构建待翻译文本 (添加序号)
        numbered_lines = []
        for index, line in enumerate(source_text_dict.values()):
            # 检查是否为多行文本
            if "\n" in line:
                lines = line.split("\n")
                # 为每行添加前缀
                formatted_lines = [
                    f"v{index + 1}.{len(lines) - i - 1} → {sub_line[:-1] if sub_line.endswith(' ') else sub_line}"
                    for i, sub_line in enumerate(lines)]
                # 创建JSON数组并格式化（缩进为0个空格）
                json_array = json.dumps(formatted_lines, ensure_ascii=False, indent=0)
                numbered_lines.append(f"{index + 1}.{json_array}")
            else:
                # 单行文本直接添加序号
                numbered_lines.append(f"{index + 1}.{line}")

        source_text_str = "\n".join(numbered_lines)
        source_text_str = f"{previous}\n{pre_prompt}<textarea>\n{source_text_str}\n</textarea>"

        # 构建用户提问信息
        messages.append(
            {
                "role": "user",
                "content": source_text_str,
            }
        )

        return messages, system, extra_log

    # 生成信息结构 - Sakura
    def generate_prompt_sakura(self, source_text_dict: dict, previous_text_list: list[str]) -> tuple[list[dict], str, list[str]]:
        # 储存指令
        messages = []
        # 储存额外日志
        extra_log = []

        system = PromptBuilderSakura.build_system(self.config)


        # 如果开启术语表
        glossary = ""
        if self.config.prompt_dictionary_switch == True:
            glossary = PromptBuilderSakura.build_glossary(self.config, source_text_dict)
            if glossary != "":
                extra_log.append(glossary)


        # 构建主要提示词
        if glossary == "":
            user_prompt = "将下面的日文文本翻译成中文：\n" + "\n".join(source_text_dict.values())
        else:
            user_prompt = (
                "根据以下术语表（可以为空）：\n" + glossary
                + "\n" + "将下面的日文文本根据对应关系和备注翻译成中文：\n" + "\n".join(source_text_dict.values())
            )

        # 构建指令列表
        messages.append(
            {
                "role": "user",
                "content": user_prompt,
            }
        )

        return messages, system, extra_log

    # 生成信息结构 - LocalLLM
    def generate_prompt_LocalLLM(self, source_text_dict: dict, previous_text_list: list[str]) -> tuple[list[dict], str, list[str]]:
        # 储存指令
        messages = []
        # 储存额外日志
        extra_log = []

        # 基础提示词
        system = PromptBuilderLocal.build_system(self.config)

        # 术语表
        if self.config.prompt_dictionary_switch == True:
            result = PromptBuilder.build_glossary_prompt(self.config, source_text_dict)
            if result != "":
                system = system + "\n" + result
                extra_log.append(result)

        # 如果开启禁翻表
        if self.config.exclusion_list_switch == True:
            ntl = PromptBuilder.build_ntl_prompt(self.config, source_text_dict)
            if ntl != "":
                system += ntl
                extra_log.append(ntl)


        # 构建待翻译文本 (添加序号)
        numbered_lines = []
        for index, line in enumerate(source_text_dict.values()):
            # 检查是否为多行文本
            if "\n" in line:
                lines = line.split("\n")
                # 为每行添加前缀
                formatted_lines = [
                    f"v{index + 1}.{len(lines) - i - 1} → {sub_line[:-1] if sub_line.endswith(' ') else sub_line}"
                    for i, sub_line in enumerate(lines)]
                # 创建JSON数组并格式化（缩进为0个空格）
                json_array = json.dumps(formatted_lines, ensure_ascii=False, indent=0)
                numbered_lines.append(f"{index + 1}.{json_array}")
            else:
                # 单行文本直接添加序号
                numbered_lines.append(f"{index + 1}.{line}")

        source_text_str = "\n".join(numbered_lines)
        source_text_str = f"<textarea>\n{source_text_str}\n</textarea>"

        # 构建用户提问信息
        messages.append(
            {
                "role": "user",
                "content": source_text_str,
            }
        )


        return messages, system, extra_log

    # 构造通用信息结构 第一次请求
    def generate_prompt_DRA(self):
        """构建通用消息结构"""

        # 获取流程设计配置
        request_cards = self.config.flow_design_list["request_phase_a"]

        messages = []
        system_content = ""

        for card in request_cards:
            if card["type"] == "DialogueFragmentCard":
                settings = card["settings"]

                role = settings["role"]
                content = settings["content"]


                # 记录系统消息
                if role == "system":
                    system_content = content

                # 只在角色不是 "system" 时才添加到 messages 列表
                if role != "system":
                    messages.append({
                        "role": role,
                        "content": content
                    })
                settings["system_info"] = content


        return messages, system_content

    # 构造通用信息结构 第二次请求
    def generate_prompt_DRB(self):
        """构建通用消息结构"""

        # 获取流程设计配置
        request_cards = self.config.flow_design_list["request_phase_b"]

        messages = []
        system_content = ""

        for card in request_cards:
            if card["type"] == "DialogueFragmentCard":
                settings = card["settings"]

                role = settings["role"]
                content = settings["content"]


                # 记录系统消息
                if role == "system":
                    system_content = content

                # 只在角色不是 "system" 时才添加到 messages 列表
                if role != "system":
                    messages.append({
                        "role": role,
                        "content": content
                    })
                settings["system_info"] = content

        return messages, system_content

    # 更新系统提示词的术语表内容(因为是特殊处理的补丁，很多判断要重新加入，后续提示词相关更新需要重点关注该函数，以免bug)
    def update_sysprompt_glossary(self,config,system_prompt,glossary_buffer_data, prompt_dictionary_data, source_text_dict):

        # 应用开关检查
        if config.prompt_dictionary_switch == False:
            return system_prompt

        # 本地接口不适用
        if config.target_platform == "sakura":
            return system_prompt

        if config.target_platform == "LocalLLM":
            return system_prompt

        # 复制数据
        dict1 = copy.deepcopy(glossary_buffer_data)
        dict2 = copy.deepcopy(prompt_dictionary_data)

        # 合并术语表
        merged = {item['src']: item for item in dict1} # 创建基于src的字典，优先保留prompt条目
        merged.update({item['src']: item for item in dict2})
        # 移除glossary条目中的count字段，保持格式
        result_dict =  [
            {"src": k, "dst": v["dst"], "info": v["info"]}
            for k, v in merged.items()
        ]

        # 生成符合条件的术语条目
        entries = []
        for item in result_dict:
            src = item.get("src", "")
            # 检查原文是否在任意源文本中出现
            if any(src in text for text in source_text_dict.values()):
                dst = item.get("dst", "")
                info = item.get("info", "")
                entries.append(f"{src}|{dst}|{info}")

        # 构建新术语表
        if config.target_language in ("chinese_simplified", "chinese_traditional"):
            term_table = "###术语表\n原文|译文|备注"
        else:
            term_table = "###Glossary\nOriginal Text|Translation|Remarks"
        if entries:
            term_table += "\n" + "\n".join(entries)
            term_table += "\n\n"
        else:
            return system_prompt

        # 处理系统提示
        if "###术语表" in system_prompt:
            # 正则匹配术语表区块（含标题行）
            pattern = r'###术语表[^\#]*'
            return re.sub(pattern, term_table, system_prompt, flags=re.DOTALL)

        elif "###Glossary" in system_prompt:
            # 正则匹配术语表区块（含标题行）
            pattern = r'###Glossary[^\#]*'
            return re.sub(pattern, term_table, system_prompt, flags=re.DOTALL)

        else:
            # 直接拼接新术语表
            delimiter = "\n" if system_prompt and not system_prompt.endswith("\n") else ""
            return f"{system_prompt}{delimiter}\n{term_table}"


    # 生成日志行
    def generate_log_rows(self, error: str, start_time: int, prompt_tokens: int, completion_tokens: int, source: list[str], translated: list[str], extra_log: list[str]) -> tuple[list[str], bool]:
        rows = []

        if error != "":
            rows.append(error)
        else:
            rows.append(
                f"任务耗时 {(time.time() - start_time):.2f} 秒，"
                + f"文本行数 {len(source)} 行，提示消耗 {prompt_tokens} Tokens，补全消耗 {completion_tokens} Tokens"
            )

        # 添加额外日志
        for v in extra_log:
            rows.append(v.strip())

        # 原文译文对比
        pair = ""
        for source, translated in itertools.zip_longest(source, translated, fillvalue = ""):
            pair = pair + "\n" + f"{source} [bright_blue]-->[/] {translated}"
        rows.append(pair.strip())

        return rows, error == ""

    # 生成日志表格
    def generate_log_table(self, rows: list, success: bool) -> Table:
        table = Table(
            box = box.ASCII2,
            expand = True,
            title = " ",
            caption = " ",
            highlight = True,
            show_lines = True,
            show_header = False,
            show_footer = False,
            collapse_padding = True,
            border_style = "green" if success else "red",
        )
        table.add_column("", style = "white", ratio = 1, overflow = "fold")

        for row in rows:
            if isinstance(row, str):
                table.add_row(row)
            else:
                table.add_row(*row)

        return table


    # 启动任务
    def start(self) -> dict:
        if self.config.double_request_switch_settings == True:
            return self.unit_DRtranslation_task()
        else:
            return self.unit_translation_task()


    # 单请求翻译任务
    def unit_translation_task(self) -> dict:
        # 任务开始的时间
        task_start_time = time.time()

        while True:
            # 检测是否收到停止翻译事件
            if Base.work_status == Base.STATUS.STOPING:
                return {}

            # 检查是否超时，超时则直接跳过当前任务，以避免死循环
            if time.time() - task_start_time >= self.config.request_timeout:
                return {}

            # 检查 RPM 和 TPM 限制，如果符合条件，则继续
            if self.request_limiter.check_limiter(self.request_tokens_consume):
                break

            # 如果以上条件都不符合，则间隔 1 秒再次检查
            time.sleep(1)

        # 获取接口配置信息包
        platform_config = self.config.get_platform_configuration("singleReq")

        # 读取术语表更新系统提示词,因为核心流程限制，而加上的挫版补丁.....
        self.system_prompt = self.update_sysprompt_glossary(self.config,self.system_prompt,self.config.glossary_buffer_data, self.config.prompt_dictionary_data, self.source_text_dict)

        # 发起请求
        requester = TranslatorRequester(self.config, self.plugin_manager)
        skip, response_think, response_content, prompt_tokens, completion_tokens = requester.sent_request(
            self.messages,
            self.system_prompt,
            platform_config
        )

        # 如果请求结果标记为 skip，即有运行错误发生，则直接返回错误信息，停止后续任务
        if skip == True:
            return {
                "check_result": False,
                "row_count": 0,
                "prompt_tokens": self.request_tokens_consume,
                "completion_tokens": 0,
            }

        # 提取回复内容
        response_dict, glossary_result, NTL_result = ResponseExtractor.text_extraction(self, self.source_text_dict, response_content,self.config.target_language)

        # 检查回复内容
        check_result, error_content = ResponseChecker.check_response_content(
            self,
            self.config,
            self.config.target_platform,
            response_content,
            response_dict,
            self.source_text_dict,
        )

        # 去除回复内容的数字序号
        if  self.config.target_platform != "sakura":
            response_dict = ResponseExtractor.remove_numbered_prefix(self, self.source_text_dict, response_dict)


        # 模型回复日志
        if response_think != "":
            self.extra_log.append("模型思考内容：\n" + response_think)
        if self.is_debug():
            self.extra_log.append("模型回复内容：\n" + response_content)

        # 检查译文
        if check_result == False:
            error = f"译文文本未通过检查，将在下一轮次的翻译中重新翻译 - {error_content}"

            # 打印任务结果
            self.print(
                self.generate_log_table(
                    *self.generate_log_rows(
                        error,
                        task_start_time,
                        prompt_tokens,
                        completion_tokens,
                        self.source_text_dict.values(),
                        response_dict.values(),
                        self.extra_log,
                    )
                )
            )
        else:
            # 各种还原步骤
            # 先复制一份，以免影响原有数据，response_dict 为字符串字典，所以浅拷贝即可
            restore_response_dict = copy.copy(response_dict)
            restore_response_dict = TextProcessor.restore_all(self,self.config,restore_response_dict, self.prefix_codes, self.suffix_codes, self.placeholder_order)

            # 更新译文结果到缓存数据中
            for item, response in zip(self.items, restore_response_dict.values()):
                item.set_model(self.config.model)
                item.set_translated_text(response)
                item.set_translation_status(CacheItem.STATUS.TRANSLATED)

            # 更新术语表与禁翻表到配置文件中
            self.config.update_glossary_ntl_config(glossary_result, NTL_result)


            # 打印任务结果
            self.print(
                self.generate_log_table(
                    *self.generate_log_rows(
                        "",
                        task_start_time,
                        prompt_tokens,
                        completion_tokens,
                        self.source_text_dict.values(),
                        response_dict.values(),
                        self.extra_log,
                    )
                )
            )


        # 否则返回译文检查的结果
        if check_result == False:
            return {
                "check_result": False,
                "row_count": 0,
                "prompt_tokens": self.request_tokens_consume,
                "completion_tokens": 0,
            }
        else:
            return {
                "check_result": check_result,
                "row_count": self.row_count,
                "prompt_tokens": prompt_tokens,
                "completion_tokens": completion_tokens,
            }


    # 双请求翻译任务
    def unit_DRtranslation_task(self) -> dict:
        # 任务开始的时间
        task_start_time = time.time()

        while True:
            # 检测是否收到停止翻译事件
            if Base.work_status == Base.STATUS.STOPING:
                return {}

            # 检查是否超时，超时则直接跳过当前任务，以避免死循环
            if time.time() - task_start_time >= self.config.request_timeout:
                return {}

            # 检查 RPM 和 TPM 限制，如果符合条件，则继续
            if self.request_limiter.check_limiter(self.request_tokens_consume):
                break


            # 如果以上条件都不符合，则间隔 1 秒再次检查
            time.sleep(1)


        # 构造初始替换字典
        previous_text = PromptBuilderDouble.get_previous_text(self, self.previous_text_list) # 上文
        source_text_str = PromptBuilderDouble.get_source_text(self, self.source_text_dict) # 原文
        glossary = PromptBuilderDouble.get_glossary(self, self.config, self.source_text_dict) # 术语表
        code = PromptBuilderDouble.build_ntl_prompt(self, self.config, self.source_text_dict) # 禁翻表

        self.replace_dict = {
            "{original_text}":source_text_str,
            "{previous_text}":previous_text,
            "{glossary}":glossary,
            "{code_text}":code
        }


        # 进行文本占位符替换
        messages, system_content = PromptBuilderDouble.replace_message_content(self,
            self.replace_dict,
            self.messages_a,
            self.system_prompt_a
        )

        # 获取第一次平台配置信息包
        platform_config = self.config.get_platform_configuration("doubleReqA")
        model_a = platform_config["model_name"]

        # 发起第一次请求
        requester = TranslatorRequester(self.config, self.plugin_manager)
        skip, response_think, response_content, prompt_tokens_a, completion_tokens_a = requester.sent_request(
            messages,
            system_content,
            platform_config
        )

        # 如果请求结果标记为 skip，即有运行错误发生，则直接返回错误信息，停止后续任务
        if skip == True:
            return {
                "check_result": False,
                "row_count": 0,
                "prompt_tokens": self.request_tokens_consume,
                "completion_tokens": 0,
            }

        # 提取回复内容
        response_dict, glossary_result, NTL_result = ResponseExtractor.text_extraction(self, self.source_text_dict, response_content,self.config.target_language)

        # 更新术语表与禁翻表到配置文件中
        self.config.update_glossary_ntl_config(glossary_result, NTL_result)


        # 模型回复日志
        if response_think != "":
            self.extra_log.append("第一次模型思考内容：\n" + response_think)
        if self.is_debug():
            self.extra_log.append("第一次模型回复内容：\n" + response_content)


        # 进行提取阶段,并更新替换字典
        self.replace_dict,self.extra_log = PromptBuilderDouble.process_extraction_phase(self,
            self.config,
            self.replace_dict,
            response_think,
            response_content,
            self.extra_log
        )


        # 进行第二次文本占位符替换
        messages, system_content = PromptBuilderDouble.replace_message_content(self,
            self.replace_dict,
            self.messages_b,
            self.system_prompt_b
        )


        # 获取第二次平台配置信息包
        platform_config = self.config.get_platform_configuration("doubleReqB")
        model_b = platform_config["model_name"]

        # 发起第二次请求
        requester = TranslatorRequester(self.config, self.plugin_manager)
        skip, response_think, response_content, prompt_tokens_b, completion_tokens_b = requester.sent_request(
            messages,
            system_content,
            platform_config
        )


        # 如果请求结果标记为 skip，即有运行错误发生，则直接返回错误信息，停止后续任务
        if skip == True:
            return {
                "check_result": False,
                "row_count": 0,
                "prompt_tokens": self.request_tokens_consume,
                "completion_tokens": 0,
            }

        # 提取回复内容
        response_dict, glossary_result, NTL_result = ResponseExtractor.text_extraction(self,  self.source_text_dict, response_content,self.config.target_language)

        # 检查回复内容
        check_result, error_content = ResponseChecker.check_response_content(
            self,
            self.config,
            self.config.request_b_platform_settings,
            response_content,
            response_dict,
            self.source_text_dict
        )

        # 去除回复内容的数字序号
        response_dict = ResponseExtractor.remove_numbered_prefix(self, self.source_text_dict, response_dict)


        # 模型回复日志
        if response_think != "":
            self.extra_log.append("第二次模型思考内容：\n" + response_think)
        if self.is_debug():
            self.extra_log.append("第二次模型回复内容：\n" + response_content)

        # 合并消耗和模型号
        prompt_tokens = prompt_tokens_a + prompt_tokens_b
        completion_tokens = completion_tokens_a + completion_tokens_b
        model = model_a + " and " + model_b

        # 检查译文
        if check_result == False:
            error = f"译文文本未通过检查，将在下一轮次的翻译中重新翻译 - {error_content}"

            # 打印任务结果
            self.print(
                self.generate_log_table(
                    *self.generate_log_rows(
                        error,
                        task_start_time,
                        prompt_tokens,
                        completion_tokens,
                        self.source_text_dict.values(),
                        response_dict.values(),
                        self.extra_log,
                    )
                )
            )
        else:
            # 各种还原步骤
            # 先复制一份，以免影响原有数据，response_dict 为字符串字典，所以浅拷贝即可
            restore_response_dict = copy.copy(response_dict)
            restore_response_dict = TextProcessor.restore_all(self,self.config,restore_response_dict, self.prefix_codes, self.suffix_codes, self.placeholder_order)

            # 更新译文结果到缓存数据中
            for item, response in zip(self.items, restore_response_dict.values()):
                item.set_model(model)
                item.set_translated_text(response)
                item.set_translation_status(CacheItem.STATUS.TRANSLATED)

            # 打印任务结果
            self.print(
                self.generate_log_table(
                    *self.generate_log_rows(
                        "",
                        task_start_time,
                        prompt_tokens,
                        completion_tokens,
                        self.source_text_dict.values(),
                        response_dict.values(),
                        self.extra_log,
                    )
                )
            )


        # 否则返回译文检查的结果
        if check_result == False:
            return {
                "check_result": False,
                "row_count": 0,
                "prompt_tokens": self.request_tokens_consume,
                "completion_tokens": 0,
            }
        else:
            return {
                "check_result": check_result,
                "row_count": self.row_count,
                "prompt_tokens": prompt_tokens,
                "completion_tokens": completion_tokens,
            }
<|MERGE_RESOLUTION|>--- conflicted
+++ resolved
@@ -253,21 +253,11 @@
             # 检查是否为多行文本
             if "\n" in line:
                 lines = line.split("\n")
-<<<<<<< HEAD
-                # 为每行添加前缀
-                formatted_lines = [
-                    f"v{index + 1}.{len(lines) - i - 1} → {sub_line[:-1] if sub_line.endswith(' ') else sub_line}"
-                    for i, sub_line in enumerate(lines)]
-                # 创建JSON数组并格式化（缩进为0个空格）
-                json_array = json.dumps(formatted_lines, ensure_ascii=False, indent=0)
-                numbered_lines.append(f"{index + 1}.{json_array}")
-=======
                 numbered_text = f""
                 for sub_index, sub_line in enumerate(lines):
                     numbered_text += f"""{index + 1}.{sub_index}.({sub_line})\n"""
                 numbered_text = numbered_text.rstrip('\n') 
                 numbered_lines.append(numbered_text)
->>>>>>> 1b301477
             else:
                 # 单行文本直接添加序号
                 numbered_lines.append(f"{index + 1}.{line}")
@@ -379,13 +369,12 @@
             # 检查是否为多行文本
             if "\n" in line:
                 lines = line.split("\n")
-                # 为每行添加前缀
-                formatted_lines = [
-                    f"v{index + 1}.{len(lines) - i - 1} → {sub_line[:-1] if sub_line.endswith(' ') else sub_line}"
-                    for i, sub_line in enumerate(lines)]
-                # 创建JSON数组并格式化（缩进为0个空格）
-                json_array = json.dumps(formatted_lines, ensure_ascii=False, indent=0)
-                numbered_lines.append(f"{index + 1}.{json_array}")
+                total_lines = len(lines)
+                numbered_text = f""
+                for sub_index, sub_line in enumerate(lines):
+                    numbered_text += f"""{index + 1}.{sub_index}.({sub_line})\n"""
+                numbered_text = numbered_text.rstrip('\n')
+                numbered_lines.append(numbered_text)
             else:
                 # 单行文本直接添加序号
                 numbered_lines.append(f"{index + 1}.{line}")
@@ -471,13 +460,12 @@
             # 检查是否为多行文本
             if "\n" in line:
                 lines = line.split("\n")
-                # 为每行添加前缀
-                formatted_lines = [
-                    f"v{index + 1}.{len(lines) - i - 1} → {sub_line[:-1] if sub_line.endswith(' ') else sub_line}"
-                    for i, sub_line in enumerate(lines)]
-                # 创建JSON数组并格式化（缩进为0个空格）
-                json_array = json.dumps(formatted_lines, ensure_ascii=False, indent=0)
-                numbered_lines.append(f"{index + 1}.{json_array}")
+                total_lines = len(lines)
+                numbered_text = f""
+                for sub_index, sub_line in enumerate(lines):
+                    numbered_text += f"""{index + 1}.{sub_index}.({sub_line})\n"""
+                numbered_text = numbered_text.rstrip('\n')
+                numbered_lines.append(numbered_text)
             else:
                 # 单行文本直接添加序号
                 numbered_lines.append(f"{index + 1}.{line}")
