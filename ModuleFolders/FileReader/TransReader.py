--- conflicted
+++ resolved
@@ -58,27 +58,20 @@
                     continue  # 跳过这个空项
 
                 # 初始翻译状态
-                translation_status = CacheItem.STATUS.UNTRANSLATED
+                translation_status = TranslationStatus.UNTRANSLATED
 
 
 
                 # 检查翻译状态，过滤已翻译内容
-<<<<<<< HEAD
-                if translated_text:
-                    translation_status = TranslationStatus.TRANSLATED
-                else:
-                    translation_status = TranslationStatus.UNTRANSLATED
-=======
                 if len(text_pair) >= 2: # 获取译文内容，并且防止列表越界，有些trans文件没有译文位置
                     translated_text = text_pair[1]
 
                     if translated_text:
-                        translation_status = CacheItem.STATUS.TRANSLATED
+                        translation_status = TranslationStatus.TRANSLATED
 
 
                 # 获取原文内容
                 source_text = text_pair[0]
->>>>>>> 5e3260c1
 
                 # 获取该原文的对应标签
                 tags = None
@@ -100,7 +93,7 @@
 
                 # 过滤不需要翻译的文本，放在这里进行处理是因为contexts太大了，后面解决性能消耗后，转移到其他地方
                 if isinstance(source_text, str) and self.filter_trans_text( source_text, tags, contexts) :
-                    translation_status = CacheItem.STATUS.EXCLUDED # 改变为不需要翻译
+                    translation_status = TranslationStatus.EXCLUDED  # 改变为不需要翻译
 
                     # 添加处理过的标签注释
                     if tags is None:
