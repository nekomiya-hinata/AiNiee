import json
<<<<<<< HEAD


class TransReader:
    def __init__(self):
        pass

    def read_trans_files(self, folder_path):
        cache_data = [{"project_type": "Trans"}] # 与示例类似的结构
        text_index = 1 # 每对文本的唯一索引


        for root, _, files in os.walk(folder_path):
            for file in files:
                if not file.endswith(".trans"):
                    continue

                file_path = os.path.join(root, file)
                rel_path = os.path.relpath(file_path, folder_path)

                with open(file_path, "r", encoding="utf-8") as f:
                    trans_content = json.load(f)

                files_data = trans_content["project"]["files"]

                # 遍历每个文件类别（例如："data/Actors.json"）
                for file_category, category_data in files_data.items():

                    data_list = category_data.get("data", [])
                    tags_list = category_data.get("tags", []) # 如果缺失，默认为空列表
                    parameters_list = category_data.get("parameters", []) # 如果缺失，默认为空列表

                    # 遍历每对文本 [原文，翻译]
                    for idx, text_pair in enumerate(data_list):

                        source_text = text_pair[0]
                        translated_text = text_pair[1]

                        # 确定该特定条目的标签
                        tags = None
                        if idx < len(tags_list):
                            tags = tags_list[idx] # 可能为 null 或类似 "red" 的字符串

                        # 确定该特定条目的人名
                        parameters = None
                        rowInfoText = None
                        if idx < len(parameters_list):
                            parameters = parameters_list[idx]
                            if parameters and len(parameters) > 0 and isinstance(parameters[0], dict):
                                rowInfoText = parameters[0].get("rowInfoText", "")  # 可能为 具体人名 或类似 "\\v[263]" 的字符串

                        entry_data = {
                            "text_index": text_index,
                            "translation_status": 0, 
                            "source_text": source_text,
                            "translated_text": translated_text,
                            "tags": tags, 
                            "model": "none", 
                            "storage_path": rel_path, # .trans 文件的相对路径
                            "file_name": file, # .trans 文件的名称
                            "file_category": file_category, # 例如："data/Actors.json"
                            "data_index": idx, # 类别 "data" 列表中的索引
                        }

                        # 根据提取信息补充人名
                        if rowInfoText:
                            # 直接拼接[人名]+文本，较为粗糙简单
                            entry_data["source_text"] = TransReader.combine_srt(self,rowInfoText, source_text)
                            entry_data["name"] = rowInfoText

                        # 存储提取的信息
                        cache_data.append(entry_data)
                        text_index += 1
        return cache_data

=======
from pathlib import Path

from ModuleFolders.Cache.CacheItem import CacheItem
from ModuleFolders.FileReader.BaseReader import (
    BaseSourceReader,
    InputConfig,
    text_to_cache_item
)


class TransReader(BaseSourceReader):
    def __init__(self, input_config: InputConfig):
        super().__init__(input_config)

    @classmethod
    def get_project_type(cls):
        return "Trans"

    @property
    def support_file(self):
        return "trans"

    def read_source_file(self, file_path: Path) -> list[CacheItem]:
        trans_content = json.loads(file_path.read_text(encoding="utf-8"))

        files_data = trans_content["project"]["files"]
        items = []
        # 遍历每个文件类别（例如："data/Actors.json"）
        for file_category, category_data in files_data.items():

            data_list = category_data.get("data", [])
            tags_list = category_data.get("tags", [])  # 如果缺失，默认为空列表
            parameters_list = category_data.get("parameters", [])  # 如果缺失，默认为空列表

            # 遍历每对文本 [原文，翻译]
            for idx, text_pair in enumerate(data_list):

                source_text = text_pair[0]
                translated_text = text_pair[1]

                # 确定该特定条目的标签
                tags = None
                if idx < len(tags_list):
                    tags = tags_list[idx]  # 可能为 null 或类似 "red" 的字符串

                # 确定该特定条目的人名
                parameters = None
                rowInfoText = None
                if idx < len(parameters_list):
                    parameters = parameters_list[idx]
                    if parameters:
                        rowInfoText = parameters[0].get("rowInfoText", "")  # 可能为 具体人名 或类似 "\\v[263]" 的字符串

                item = text_to_cache_item(source_text, translated_text)
                item.tags = tags
                item.file_category = file_category
                item.data_index = idx
                if rowInfoText:
                    item.set_source_text(self.combine_srt(rowInfoText, source_text))
                    item.name = rowInfoText
                items.append(item)
        return items
>>>>>>> c65b7902

    def combine_srt(self, name, text):
        return f"[{name}]{text}"<|MERGE_RESOLUTION|>--- conflicted
+++ resolved
@@ -1,80 +1,4 @@
 import json
-<<<<<<< HEAD
-
-
-class TransReader:
-    def __init__(self):
-        pass
-
-    def read_trans_files(self, folder_path):
-        cache_data = [{"project_type": "Trans"}] # 与示例类似的结构
-        text_index = 1 # 每对文本的唯一索引
-
-
-        for root, _, files in os.walk(folder_path):
-            for file in files:
-                if not file.endswith(".trans"):
-                    continue
-
-                file_path = os.path.join(root, file)
-                rel_path = os.path.relpath(file_path, folder_path)
-
-                with open(file_path, "r", encoding="utf-8") as f:
-                    trans_content = json.load(f)
-
-                files_data = trans_content["project"]["files"]
-
-                # 遍历每个文件类别（例如："data/Actors.json"）
-                for file_category, category_data in files_data.items():
-
-                    data_list = category_data.get("data", [])
-                    tags_list = category_data.get("tags", []) # 如果缺失，默认为空列表
-                    parameters_list = category_data.get("parameters", []) # 如果缺失，默认为空列表
-
-                    # 遍历每对文本 [原文，翻译]
-                    for idx, text_pair in enumerate(data_list):
-
-                        source_text = text_pair[0]
-                        translated_text = text_pair[1]
-
-                        # 确定该特定条目的标签
-                        tags = None
-                        if idx < len(tags_list):
-                            tags = tags_list[idx] # 可能为 null 或类似 "red" 的字符串
-
-                        # 确定该特定条目的人名
-                        parameters = None
-                        rowInfoText = None
-                        if idx < len(parameters_list):
-                            parameters = parameters_list[idx]
-                            if parameters and len(parameters) > 0 and isinstance(parameters[0], dict):
-                                rowInfoText = parameters[0].get("rowInfoText", "")  # 可能为 具体人名 或类似 "\\v[263]" 的字符串
-
-                        entry_data = {
-                            "text_index": text_index,
-                            "translation_status": 0, 
-                            "source_text": source_text,
-                            "translated_text": translated_text,
-                            "tags": tags, 
-                            "model": "none", 
-                            "storage_path": rel_path, # .trans 文件的相对路径
-                            "file_name": file, # .trans 文件的名称
-                            "file_category": file_category, # 例如："data/Actors.json"
-                            "data_index": idx, # 类别 "data" 列表中的索引
-                        }
-
-                        # 根据提取信息补充人名
-                        if rowInfoText:
-                            # 直接拼接[人名]+文本，较为粗糙简单
-                            entry_data["source_text"] = TransReader.combine_srt(self,rowInfoText, source_text)
-                            entry_data["name"] = rowInfoText
-
-                        # 存储提取的信息
-                        cache_data.append(entry_data)
-                        text_index += 1
-        return cache_data
-
-=======
 from pathlib import Path
 
 from ModuleFolders.Cache.CacheItem import CacheItem
@@ -137,7 +61,6 @@
                     item.name = rowInfoText
                 items.append(item)
         return items
->>>>>>> c65b7902
 
     def combine_srt(self, name, text):
         return f"[{name}]{text}"