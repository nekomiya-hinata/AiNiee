from abc import ABC, abstractmethod
from dataclasses import dataclass
from pathlib import Path
from typing import TypedDict

from tqdm import tqdm

from ModuleFolders.Cache.CacheFile import CacheFile
from ModuleFolders.FileReader.ReaderUtil import detect_file_encoding, detect_language_with_mediapipe


@dataclass
class InputConfig:
    input_root: Path


@dataclass
class PreReadMetadata:
    encoding: str = "utf-8"


class ReaderInitParams(TypedDict):
    """reader的初始化参数，必须包含input_config，其他参数随意"""
    input_config: InputConfig


class BaseSourceReader(ABC):
    """Reader基类，在其生命周期内可以输入多个文件"""

    def __init__(self, input_config: InputConfig) -> None:
        self.input_config = input_config

    def __enter__(self):
        """申请整个Reader生命周期用到的耗时资源，单个文件的资源则在read_source_file方法中申请释放"""
        return self

    def __exit__(self, exc_type, exc, exc_tb):
        """释放耗时资源"""
        pass

    @classmethod
    @abstractmethod
    def get_project_type(cls) -> str:
        """获取Reader对应的项目类型标识符（用于动态实例化），如 Mtool"""
        pass

    @property
    @abstractmethod
    def support_file(self) -> str:
        """该读取器支持处理的文件扩展名（不带点），如 json"""
        pass

    # 读取原文文件的处理流程（改进点：非自动检测语言情况下不使用检测器）
    def read_source_file(self, file_path: Path, source_language: str) -> CacheFile:
        """读取文件内容，并检测各种信息"""
        # 模板流程
        pre_read_metadata = self.pre_read_source(file_path)  # 读取文件之前的操作，可以放文件编码方法或其他
        file_data = self.on_read_source(file_path, pre_read_metadata)  # 读取单个文件中所有原文文本，由各个reader实现不同的专属的方法
        file_data.encoding = pre_read_metadata.encoding  # 设置文件编码
        file_data.storage_path = file_path  # 临时设置一个路径
        post_file_data = self.post_read_source(file_data)  # 读取文件之后的操作，可以是语言检测等

        return post_file_data

    # 读取文件之前的操作
    def pre_read_source(self, file_path: Path) -> PreReadMetadata:
        """读取文件之前的操作，可以是检测文件编码等"""

        # 限定文件类型，只检测txt，srt，vtt，lrc等文件编码，检测大型文件编码会很慢，例如epub，trans
        if file_path.suffix in [".txt", ".srt", ".vtt", ".lrc"]:
            # 检测文件编码
            metadata = PreReadMetadata(encoding=detect_file_encoding(file_path))
        else:
            # 固定编码
            metadata = PreReadMetadata(encoding="utf-8")

        return metadata

    # 读取文件原文，由各个reader实现方法
    @abstractmethod
    def on_read_source(self, file_path: Path, pre_read_metadata: PreReadMetadata) -> CacheFile:
        """接收pre_read_source的结果，读取文件内容，并返回原文(译文)片段"""
        pass

    # 读取文件之后的操作
    def post_read_source(self, file_data: CacheFile) -> CacheFile:
<<<<<<< HEAD
        """对原文(译文)片段做统一处理"""
        for i, item in enumerate(file_data.items):
            # 获取每一行的具体语言与分数
            lang, score = detect_language_with_context(item, i, file_data)
            # 将分数大于0的语言检测结果保存到item，否则保持为None
            if score > 0.0:
                item.lang_code = (lang, score)
=======
        """对原文(译文)片段做统一处理，使用批处理方式"""
        batch_size = 128
        items = file_data.items
        total_items = len(items)
        num_batches = (total_items + batch_size - 1) // batch_size

        # 保存需要使用cld2再次检查的文本
        # items_for_cld2 = []
        # 使用tqdm显示批处理进度
        progress_bar = tqdm(range(0, total_items, batch_size), total=num_batches,
                            desc=f"正在进行mediapipe语言检测 ({file_data.file_name})", unit="批次")
        for batch_start in progress_bar:
            batch_end = min(batch_start + batch_size, total_items)
            batch_items = items[batch_start:batch_end]
            end_index = min(batch_start + batch_size, total_items)

            progress_bar.set_postfix_str(f"项目: {batch_start + 1}-{end_index}")

            # 批量检测语言
            batch_results = detect_language_with_mediapipe(batch_items, batch_start, file_data)
            # batch_results = detect_language_with_onnx(batch_items, batch_start, file_data)
            # batch_results = detect_language_with_pycld2(batch_items, batch_start, file_data)

            # 将检测结果保存回对应的item
            for i, (mp_langs, mp_score, _) in enumerate(batch_results):
                cur_item = items[batch_start + i]

                # 初始化使用mediapipe结果（如果有效）
                if mp_score > 0.0:
                    # 创建除了主要语言外的其他语言列表
                    other_langs = mp_langs[1:] if len(mp_langs) > 1 else []

                    cur_item.lang_code = (mp_langs[0], mp_score, other_langs)
>>>>>>> 5e3260c1

        return file_data

    # 验证文件是否由该reader读取
    def can_read(self, file_path: Path, fast=True) -> bool:
        """验证文件兼容性，返回False则不会读取该文件"""
        if fast:
            return self.can_read_by_extension(file_path)
        try:
            return self.can_read_by_content(file_path)
        except Exception:
            return False

    @classmethod
    def is_environ_supported(cls) -> bool:
        """用于判断当前环境是否支持该reader"""
        return True

    def can_read_by_extension(self, file_path: Path):
        """根据文件后缀判断是否可读"""
        return file_path.suffix.replace('.', '', 1) == self.support_file

    def can_read_by_content(self, file_path: Path) -> bool:
        """根据文件内容判断是否可读"""
        # 默认实现用后缀判断
        return self.can_read_by_extension(file_path)

    def get_file_project_type(self, file_path: Path) -> str:
        """根据文件判断项目类型，无法判断时返回None"""
        return self.get_project_type()

    @property
    def exclude_rules(self) -> list[str]:
        """用于排除缓存文件/目录"""
        return []<|MERGE_RESOLUTION|>--- conflicted
+++ resolved
@@ -84,15 +84,6 @@
 
     # 读取文件之后的操作
     def post_read_source(self, file_data: CacheFile) -> CacheFile:
-<<<<<<< HEAD
-        """对原文(译文)片段做统一处理"""
-        for i, item in enumerate(file_data.items):
-            # 获取每一行的具体语言与分数
-            lang, score = detect_language_with_context(item, i, file_data)
-            # 将分数大于0的语言检测结果保存到item，否则保持为None
-            if score > 0.0:
-                item.lang_code = (lang, score)
-=======
         """对原文(译文)片段做统一处理，使用批处理方式"""
         batch_size = 128
         items = file_data.items
@@ -126,7 +117,6 @@
                     other_langs = mp_langs[1:] if len(mp_langs) > 1 else []
 
                     cur_item.lang_code = (mp_langs[0], mp_score, other_langs)
->>>>>>> 5e3260c1
 
         return file_data
 
